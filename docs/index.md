--- conflicted
+++ resolved
@@ -19,14 +19,11 @@
     - Trimmer (trim velocity, length, and start tick)
 - Tempo
 - Repeat
-<<<<<<< HEAD
+- Repeat with variation
+- Da Capo (D.C.)
+- Dal Segno (D.S.)
 - Project
     - Key
     - Grid (Can snap to the horizontal position)
     - Rhythm
-- Undo
-=======
-- Repeat with variation
-- Da Capo (D.C.)
-- Dal Segno (D.S.)<br/>Current version does not support Coda.
->>>>>>> 920a3c38
+- Undo